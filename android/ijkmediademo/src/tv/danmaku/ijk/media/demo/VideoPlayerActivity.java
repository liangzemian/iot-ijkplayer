--- conflicted
+++ resolved
@@ -84,12 +84,8 @@
         super.onCreate(savedInstanceState);
         setContentView(R.layout.activity_player);
 
-<<<<<<< HEAD
-        mVideoPath = "http://113.142.44.44/e0012jy0ana.m3u8?type=m3u8&srctype=mp4&srcname=e0012jy0ana.mp4&fc=0&sha=82e0d6adb6e697d1821abbbacb766373afa26ff4&vkey=OAz_lwrlhx0tqBefQmHnxKTm8PqvrJCl5iJtLhVtSj6hla57btxiuw";
-=======
         mVideoPath = "rtsp://l.m.cztv.com:554/hdmi/hntv1hd.stream";
         // mVideoPath = "http://live.gslb.letv.com/gslb?stream_id=btv6_800&tag=live&ext=m3u8";
->>>>>>> 43d96a0f
 
         Intent intent = getIntent();
         String intentAction = intent.getAction();
